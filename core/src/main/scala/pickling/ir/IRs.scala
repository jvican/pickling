--- conflicted
+++ resolved
@@ -46,11 +46,8 @@
     val (filteredAccessors, _) = allAccessors.partition(notMarkedTransient)
 
     val goodAccessorsNotParams = filteredAccessors.filterNot(_.isParamAccessor)
-<<<<<<< HEAD
+
     val goodAccessorsNotParamsVars = goodAccessorsNotParams.filter(acc => acc.isSetter && acc.accessed != NoSymbol) // 2.10 compat: !acc.isAbstract
-=======
-    val goodAccessorsNotParamsVars = goodAccessorsNotParams.filter(acc => acc.isSetter && !acc.isAbstract)
->>>>>>> 7663fd04
 
     goodAccessorsNotParamsVars.map { symSetter: MethodSymbol =>
       val sym = symSetter.getter.asMethod
@@ -60,7 +57,6 @@
     }
   }
 
-<<<<<<< HEAD
   def nonAbstractVars(tpe: Type, quantified: List[Symbol], rawTpeOfOwner: Type): List[FieldIR] = {
     // could collect all those that are setters
     (tpe.declarations.collect {
@@ -85,8 +81,6 @@
      */
   }
 
-=======
->>>>>>> 7663fd04
   def newClassIR(tpe: Type): ClassIR = {
     // create new instance of ClassIR(tpe: Type, parent: ClassIR, fields: List[FieldIR])
     // (a) ignore parent (TODO: remove)
